import django


def pytest_configure(config):
    from django.conf import settings

    settings.configure(
        DEBUG_PROPAGATE_EXCEPTIONS=True,
        DATABASES={
            "default": {
                "ENGINE": "django.db.backends.sqlite3",
                "NAME": ":memory:",
            }
        },
        SITE_ID=1,
        SECRET_KEY="not very secret in tests",
        USE_I18N=True,
        STATIC_URL="/static/",
        ROOT_URLCONF="tests.urls",
        TEMPLATES=[
            {
                "BACKEND": "django.template.backends.django.DjangoTemplates",
                "APP_DIRS": True,
                "OPTIONS": {
                    "debug": True,  # We want template errors to raise
                },
            },
        ],
        MIDDLEWARE=(
            "django.middleware.common.CommonMiddleware",
            "django.contrib.sessions.middleware.SessionMiddleware",
            "django.contrib.auth.middleware.AuthenticationMiddleware",
            "django.contrib.messages.middleware.MessageMiddleware",
        ),
        INSTALLED_APPS=(
<<<<<<< HEAD
            'django.contrib.admin',
            'django.contrib.auth',
            'django.contrib.contenttypes',
            'django.contrib.sessions',
            'django.contrib.sites',
            'django.contrib.staticfiles',
            'rest_framework',
            'rest_framework.authtoken',
            'adrf',
            'tests.test_app',
        ),
        PASSWORD_HASHERS=(
            'django.contrib.auth.hashers.MD5PasswordHasher',
=======
            "django.contrib.admin",
            "django.contrib.auth",
            "django.contrib.contenttypes",
            "django.contrib.sessions",
            "django.contrib.sites",
            "django.contrib.staticfiles",
            "rest_framework",
            "rest_framework.authtoken",
>>>>>>> e5185597
        ),
        PASSWORD_HASHERS=("django.contrib.auth.hashers.MD5PasswordHasher",),
    )

    django.setup()<|MERGE_RESOLUTION|>--- conflicted
+++ resolved
@@ -33,21 +33,6 @@
             "django.contrib.messages.middleware.MessageMiddleware",
         ),
         INSTALLED_APPS=(
-<<<<<<< HEAD
-            'django.contrib.admin',
-            'django.contrib.auth',
-            'django.contrib.contenttypes',
-            'django.contrib.sessions',
-            'django.contrib.sites',
-            'django.contrib.staticfiles',
-            'rest_framework',
-            'rest_framework.authtoken',
-            'adrf',
-            'tests.test_app',
-        ),
-        PASSWORD_HASHERS=(
-            'django.contrib.auth.hashers.MD5PasswordHasher',
-=======
             "django.contrib.admin",
             "django.contrib.auth",
             "django.contrib.contenttypes",
@@ -56,7 +41,6 @@
             "django.contrib.staticfiles",
             "rest_framework",
             "rest_framework.authtoken",
->>>>>>> e5185597
         ),
         PASSWORD_HASHERS=("django.contrib.auth.hashers.MD5PasswordHasher",),
     )
