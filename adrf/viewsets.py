import asyncio
from functools import update_wrapper

from django.utils.decorators import classonlymethod
from django.utils.functional import classproperty

from adrf.mixins import (
    AsyncCreateModelMixin, AsyncDestroyModelMixin, AsyncListModelMixin,
    AsyncRetrieveModelMixin, AsyncUpdateModelMixin
)
from adrf.views import APIView
from rest_framework.viewsets import ViewSetMixin as DRFViewSetMixin
from rest_framework.generics import GenericAPIView


class ViewSetMixin(DRFViewSetMixin):
    """
    This is the magic.

    Overrides `.as_view()` so that it takes an `actions` keyword that performs
    the binding of HTTP methods to actions on the Resource.

    For example, to create a concrete view binding the 'GET' and 'POST' methods
    to the 'list' and 'create' actions...

    view = MyViewSet.as_view({'get': 'list', 'post': 'create'})
    """

    @classonlymethod
    def as_view(cls, actions=None, **initkwargs):
        """
        Because of the way class based views create a closure around the
        instantiated view, we need to totally reimplement `.as_view`,
        and slightly modify the view function that is created and returned.
        """
        # The name and description initkwargs may be explicitly overridden for
        # certain route configurations. eg, names of extra actions.
        cls.name = None
        cls.description = None
        # The suffix initkwarg is reserved for displaying the viewset type.
        # This initkwarg should have no effect if the name is provided.
        # eg. 'List' or 'Instance'.
        cls.suffix = None

        # The detail initkwarg is reserved for introspecting the viewset type.
        cls.detail = None

        # Setting a basename allows a view to reverse its action urls. This
        # value is provided by the router through the initkwargs.
        cls.basename = None

        # actions must not be empty
        if not actions:
            raise TypeError(
                "The `actions` argument must be provided when "
                "calling `.as_view()` on a ViewSet. For example "
                "`.as_view({'get': 'list'})`"
            )

        # sanitize keyword arguments
        for key in initkwargs:
            if key in cls.http_method_names:
                raise TypeError(
                    "You tried to pass in the %s method name as a "
                    "keyword argument to %s(). Don't do that." % (key, cls.__name__)
                )
            if not hasattr(cls, key):
                raise TypeError(
                    "%s() received an invalid keyword %r" % (cls.__name__, key)
                )

        # name and suffix are mutually exclusive
        if "name" in initkwargs and "suffix" in initkwargs:
            raise TypeError(
                "%s() received both `name` and `suffix`, which are "
                "mutually exclusive arguments." % (cls.__name__)
            )

        def view(request, *args, **kwargs):
            self = cls(**initkwargs)

            if "get" in actions and "head" not in actions:
                actions["head"] = actions["get"]

            # We also store the mapping of request methods to actions,
            # so that we can later set the action attribute.
            # eg. `self.action = 'list'` on an incoming GET request.
            self.action_map = actions

            # Bind methods to actions
            # This is the bit that's different to a standard view
            for method, action in actions.items():
                handler = getattr(self, action)
                setattr(self, method, handler)

            self.request = request
            self.args = args
            self.kwargs = kwargs

            # or continue as usual
            return self.dispatch(request, *args, **kwargs)

        async def async_view(request, *args, **kwargs):
            self = cls(**initkwargs)

            if "get" in actions and "head" not in actions:
                actions["head"] = actions["get"]

            # We also store the mapping of request methods to actions,
            # so that we can later set the action attribute.
            # eg. `self.action = 'list'` on an incoming GET request.
            self.action_map = actions

            # Bind methods to actions
            # This is the bit that's different to a standard view
            for method, action in actions.items():
                handler = getattr(self, action)
                setattr(self, method, handler)

            self.request = request
            self.args = args
            self.kwargs = kwargs

            # or continue as usual
            return await self.dispatch(request, *args, **kwargs)

        view = async_view if cls.view_is_async else view

        # take name and docstring from class
        update_wrapper(view, cls, updated=())

        # and possible attributes set by decorators
        # like csrf_exempt from dispatch
        update_wrapper(view, cls.dispatch, assigned=())

        # We need to set these on the view function, so that breadcrumb
        # generation can pick out these bits of information from a
        # resolved URL.
        view.cls = cls
        view.initkwargs = initkwargs
        view.actions = actions
        view.csrf_exempt = True
        return view


class ViewSet(ViewSetMixin, APIView):
    @classproperty
    def view_is_async(cls):
        """
        Checks whether any viewset methods are coroutines.
        """
        actions = [
            "create",
            "retrieve",
            "update",
            "partial_update",
            "destroy",
            "list",
        ]
        # We can't actually check _all_ handlers here, since we can't inspect with
        # cls.get_extra_actions() (causes recusion).
        methods = [getattr(cls, name) for name in actions if hasattr(cls, name)]
        result = [
            asyncio.iscoroutinefunction(method)
            for method in methods
            if callable(method)
        ]
<<<<<<< HEAD
        is_async = any(result)
        if is_async and not all(result):
            raise ImproperlyConfigured(
                f"{cls.__qualname__} action handlers must either be all sync "
                "or all async."
            )
        return is_async
    

class ModelViewSet(
    AsyncCreateModelMixin,
    AsyncListModelMixin,
    AsyncRetrieveModelMixin,
    AsyncUpdateModelMixin,
    AsyncDestroyModelMixin,
    ViewSet,
    GenericAPIView
):
    """
    Async version of ModelViewSet
    """
    async def get_object(self):
        """
        Returns the object the view is displaying.

        You may want to override this if you need to provide non-standard
        queryset lookups.  Eg if objects are referenced using multiple
        keyword arguments in the url conf.
        """
        queryset = self.filter_queryset(self.get_queryset())

        # Perform the lookup filtering.
        lookup_url_kwarg = self.lookup_url_kwarg or self.lookup_field

        assert lookup_url_kwarg in self.kwargs, (
            'Expected view %s to be called with a URL keyword argument '
            'named "%s". Fix your URL conf, or set the `.lookup_field` '
            'attribute on the view correctly.' %
            (self.__class__.__name__, lookup_url_kwarg)
        )

        filter_kwargs = {self.lookup_field: self.kwargs[lookup_url_kwarg]}
        try:
            obj = await queryset.aget(**filter_kwargs)
        except queryset.model.DoesNotExist:
            raise Http404

        # May raise a permission denied
        self.check_object_permissions(self.request, obj)

        return obj

    
=======
        return any(result)
>>>>>>> e5185597
<|MERGE_RESOLUTION|>--- conflicted
+++ resolved
@@ -165,14 +165,16 @@
             for method in methods
             if callable(method)
         ]
-<<<<<<< HEAD
-        is_async = any(result)
-        if is_async and not all(result):
-            raise ImproperlyConfigured(
-                f"{cls.__qualname__} action handlers must either be all sync "
-                "or all async."
-            )
-        return is_async
+
+    
+        return any(result)
+        # is_async = any(result)
+        # if is_async and not all(result):
+        #     raise ImproperlyConfigured(
+        #         f"{cls.__qualname__} action handlers must either be all sync "
+        #         "or all async."
+        #     )
+        # return is_async
     
 
 class ModelViewSet(
@@ -216,9 +218,4 @@
         # May raise a permission denied
         self.check_object_permissions(self.request, obj)
 
-        return obj
-
-    
-=======
-        return any(result)
->>>>>>> e5185597
+        return obj